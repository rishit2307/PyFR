--- conflicted
+++ resolved
@@ -1,9 +1,3 @@
-<<<<<<< HEAD
-# -*- coding: utf-8 -*-
-
-from ast import Index
-=======
->>>>>>> d311d855
 import ctypes as ct
 import functools as ft
 import itertools as it

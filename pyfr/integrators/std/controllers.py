# -*- coding: utf-8 -*-

import math

import numpy as np

from pyfr.integrators.std.base import BaseStdIntegrator
from pyfr.mpiutil import get_comm_rank_root, mpi


class BaseStdController(BaseStdIntegrator):
    def __init__(self, *args, **kwargs):
        super().__init__(*args, **kwargs)

        # Solution filtering frequency
        self._fnsteps = self.cfg.getint('soln-filter', 'nsteps', '0')

        # Stats on the most recent step
        self.stepinfo = []
        self.nfiltsteps = 0

        # Fire off any event handlers if not restarting
        if not self.isrestart:
            for csh in self.completed_step_handlers:
                csh(self)

    def _accept_step(self, dt, idxcurr, err=None):
        self.tcurr += dt
        self.nacptsteps += 1
        self.nacptchain += 1
    

        self._idxcurr = idxcurr
       


        

        # Filter
        
        if self._fnsteps and self.nacptsteps % self._fnsteps == 0:
            self.nfiltsteps = self.nsteps
            self.stepinfo.append((dt, 'accept', err, self.nfiltsteps, self.nsteps))
            
            self.system.filt(idxcurr)
        
        else:
            self.stepinfo.append((dt, 'accept', err, self.nfiltsteps, self.nsteps))

        
        # Invalidate the solution cache
        self._curr_soln = None

        # Invalidate the solution gradients cache
        self._curr_grad_soln = None

        # Fire off any event handlers
        for csh in self.completed_step_handlers:
            csh(self)

        # Abort if plugins request it
        self._check_abort()

        # Clear the step info
        self.stepinfo = []

    def _reject_step(self, dt, idxold, err=None):
        if dt <= self.dtmin:
            raise RuntimeError('Minimum sized time step rejected')

        self.nacptchain = 0
        self.nrjctsteps += 1
        self.stepinfo.append((dt, 'reject', err, self.nfiltsteps, self.nsteps))

        self._idxcurr = idxold


class StdNoneController(BaseStdController):
    controller_name = 'none'

    @property
    def controller_needs_errest(self):
        return False

    def advance_to(self, t):
        if t < self.tcurr:
            raise ValueError('Advance time is in the past')

        while self.tcurr < t:
            # Decide on the time step
            dt = max(min(t - self.tcurr, self._dt), self.dtmin)

            # Take the step
            idxcurr = self.step(self.tcurr, dt)

            # We are not adaptive, so accept every step
            self._accept_step(dt, idxcurr)


class StdPIController(BaseStdController):
    controller_name = 'pi'

    def __init__(self, *args, **kwargs):
        super().__init__(*args, **kwargs)

        sect = 'solver-time-integrator'

        # Maximum time step
        self.dtmax = self.cfg.getfloat(sect, 'dt-max', 1e2)

        # Error tolerances
        self._atol = self.cfg.getfloat(sect, 'atol')
        self._rtol = self.cfg.getfloat(sect, 'rtol')

        # Error norm
        self._norm = self.cfg.get(sect, 'errest-norm', 'l2')
        if self._norm not in {'l2', 'uniform'}:
            raise ValueError('Invalid error norm')

        # PI control values
        self._alpha = self.cfg.getfloat(sect, 'pi-alpha', 0.7)
        self._beta = self.cfg.getfloat(sect, 'pi-beta', 0.4)
        print("Branch develop")
        # Estimate of previous error
        self._errprev = 1.0

        # Step size adjustment factors
        self._saffac = self.cfg.getfloat(sect, 'safety-fact', 0.8)
        self._maxfac = self.cfg.getfloat(sect, 'max-fact', 2.5)
        self._minfac = self.cfg.getfloat(sect, 'min-fact', 0.3)

        if not self._minfac < 1 <= self._maxfac:
            raise ValueError('Invalid max-fact, min-fact')

    @property
    def controller_needs_errest(self):
        return True

    def _errest(self, rcurr, rprev, rerr):
        comm, rank, root = get_comm_rank_root()

<<<<<<< HEAD
       

        errest = self._get_reduction_kerns(rcurr, rprev, rerr, method='errest',
=======
        # Get a set of kernels to estimate the integration error
        ekerns = self._get_reduction_kerns(rcurr, rprev, rerr, method='errest',
>>>>>>> e89956de
                                           norm=self._norm)

        # Bind the dynamic arguments
        for kern in ekerns:
            kern.bind(self._atol, self._rtol)

        # Run the kernels
        self.backend.run_kernels(ekerns, wait=True)

        # Pseudo L2 norm
        if self._norm == 'l2':
            # Reduce locally (element types + field variables)
            err = np.array([sum(v for k in ekerns for v in k.retval)])

            # Reduce globally (MPI ranks)
            comm.Allreduce(mpi.IN_PLACE, err, op=mpi.SUM)

            # Normalise
            err = math.sqrt(float(err) / self._gndofs)
        # Uniform norm
        else:
            # Reduce locally (element types + field variables)
            err = np.array([max(v for k in ekerns for v in k.retval)])

            # Reduce globally (MPI ranks)
            comm.Allreduce(mpi.IN_PLACE, res, op=mpi.MAX)

            # Normalise
            err = math.sqrt(float(err))

        return err if not math.isnan(err) else 100

    def advance_to(self, t):
        if t < self.tcurr:
            raise ValueError('Advance time is in the past')

        # Constants
        maxf = self._maxfac
        minf = self._minfac
        saff = self._saffac
        sord = self.stepper_order

        expa = self._alpha / sord
        expb = self._beta / sord

        while self.tcurr < t:
            # Decide on the time step
            dt = max(min(t - self.tcurr, self._dt, self.dtmax), self.dtmin)

            # Take the step
            idxcurr, idxprev, idxerr = self.step(self.tcurr, dt)

            # Estimate the error
            err = self._errest(idxcurr, idxprev, idxerr)

            # Determine time step adjustment factor
            fac = err**-expa * self._errprev**expb
            fac = min(maxf, max(minf, saff*fac))

            # Compute the size of the next step
            fac = 1
            self._dt = fac*dt

            # Decide if to accept or reject the step
            if err < 1.0:
                self._errprev = err
                self._accept_step(dt, idxcurr, err=err)
            else:
                self._reject_step(dt, idxprev, err=err)<|MERGE_RESOLUTION|>--- conflicted
+++ resolved
@@ -139,14 +139,8 @@
     def _errest(self, rcurr, rprev, rerr):
         comm, rank, root = get_comm_rank_root()
 
-<<<<<<< HEAD
-       
-
-        errest = self._get_reduction_kerns(rcurr, rprev, rerr, method='errest',
-=======
         # Get a set of kernels to estimate the integration error
         ekerns = self._get_reduction_kerns(rcurr, rprev, rerr, method='errest',
->>>>>>> e89956de
                                            norm=self._norm)
 
         # Bind the dynamic arguments
